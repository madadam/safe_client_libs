--- conflicted
+++ resolved
@@ -92,20 +92,6 @@
     pub const ERR_NO_SUCH_CONTAINER: i32 = -1002;
     pub const ERR_INVALID_CIPHER_OPT_HANDLE: i32 = -1003;
     pub const ERR_INVALID_ENCRYPT_PUB_KEY_HANDLE: i32 = -1004;
-<<<<<<< HEAD
-    pub const ERR_INVALID_MDATA_ENTRIES_HANDLE: i32 = -1005;
-    pub const ERR_INVALID_MDATA_ENTRY_ACTIONS_HANDLE: i32 = -1006;
-    pub const ERR_INVALID_MDATA_PERMISSIONS_HANDLE: i32 = -1007;
-    pub const ERR_INVALID_SELF_ENCRYPTOR_HANDLE: i32 = -1008;
-    pub const ERR_INVALID_SIGN_KEY_HANDLE: i32 = -1009;
-    pub const ERR_INVALID_SELF_ENCRYPTOR_READ_OFFSETS: i32 = -1010;
-    pub const ERR_IO_ERROR: i32 = -1011;
-    pub const ERR_INVALID_ENCRYPT_SEC_KEY_HANDLE: i32 = -1012;
-    pub const ERR_INVALID_FILE_CONTEXT_HANDLE: i32 = -1013;
-    pub const ERR_INVALID_FILE_MODE: i32 = -1014;
-    pub const ERR_INVALID_MDATA_KEYS_HANDLE: i32 = -1015;
-    pub const ERR_INVALID_MDATA_VALUES_HANDLE: i32 = -1016;
-=======
     pub const ERR_INVALID_MDATA_INFO_HANDLE: i32 = -1005;
     pub const ERR_INVALID_MDATA_ENTRIES_HANDLE: i32 = -1006;
     pub const ERR_INVALID_MDATA_ENTRY_ACTIONS_HANDLE: i32 = -1007;
@@ -118,7 +104,6 @@
     pub const ERR_INVALID_ENCRYPT_SEC_KEY_HANDLE: i32 = -1014;
     pub const ERR_INVALID_FILE_CONTEXT_HANDLE: i32 = -1015;
     pub const ERR_INVALID_FILE_MODE: i32 = -1016;
->>>>>>> 48909177
 
     pub const ERR_UNEXPECTED: i32 = -2000;
 }
